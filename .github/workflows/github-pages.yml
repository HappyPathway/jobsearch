name: GitHub Pages Deployment

on:
  workflow_dispatch:  # Manual trigger
  push:
    branches:
      - main
    paths:
      - 'pages/**'
      - 'docs/**'
      - 'career_data.db'

# Sets permissions of the GITHUB_TOKEN to allow deployment to GitHub Pages
permissions:
  contents: read
  pages: write
  id-token: write

# Allow only one concurrent deployment
concurrency:
  group: "pages"
  cancel-in-progress: false

jobs:
  deploy:
    runs-on: ubuntu-latest
    
    steps:
      - uses: actions/checkout@v4
      
      - name: Set up Python
        uses: actions/setup-python@v5
        with:
          python-version: '3.11'
          
      - name: Install dependencies
        run: |
          python -m pip install --upgrade pip
          pip install -r requirements.txt
          
      - id: 'auth'
        name: 'Authenticate to Google Cloud'
        uses: 'google-github-actions/auth@v2'
        with:
          credentials_json: '${{ secrets.GOOGLE_CREDENTIALS }}'
          
      - name: Generate GitHub Pages
        env:
          GEMINI_API_KEY: ${{ secrets.GEMINI_API_KEY }}
          GCS_BUCKET_NAME: ${{ secrets.GCS_BUCKET_NAME }}
          SLACK_API_TOKEN: ${{ secrets.SLACK_API_TOKEN }}
          SLACK_CHANNEL_ID: ${{ vars.SLACK_CHANNEL_ID }}
          ENABLE_SLACK_NOTIFICATIONS: "true"
        run: |
          python scripts/generate_github_pages.py

      - name: Upload Pages artifact
        uses: actions/upload-pages-artifact@v3
        with:
          path: pages/

      - name: Deploy to GitHub Pages
        id: deployment
        uses: actions/deploy-pages@v4
        with:
          token: ${{ secrets.GITHUB_TOKEN }}
          
      - name: Send Slack Notification for Deployment
        if: success()
        env:
          SLACK_API_TOKEN: ${{ secrets.SLACK_API_TOKEN }}
          SLACK_CHANNEL_ID: ${{ vars.SLACK_CHANNEL_ID }}
        run: |
          pip install slack-sdk
          python -c '
          from slack_sdk import WebClient
          from slack_sdk.errors import SlackApiError
          import os
          
          token = os.environ["SLACK_API_TOKEN"]
          channel = os.environ["SLACK_CHANNEL_ID"]
          
          try:
              client = WebClient(token=token)
              response = client.chat_postMessage(
                  channel=channel,
                  text="✅ Job Search Portal has been successfully deployed to GitHub Pages",
                  blocks=[
                      {
                          "type": "header",
                          "text": {
                              "type": "plain_text",
                              "text": "✅ Job Search Portal Deployed",
                              "emoji": True
                          }
                      },
                      {
                          "type": "section",
                          "text": {
                              "type": "mrkdwn",
                              "text": "The job search portal has been successfully updated and deployed to GitHub Pages."
                          }
                      },
                      {
                          "type": "section",
                          "text": {
                              "type": "mrkdwn",
                              "text": "<http://blog.happypathway.com/jobsearch/|🔗 View the Job Search Portal>"
                          }
                      }
                  ]
              )
              print("Slack notification sent successfully!")
          except SlackApiError as e:
              error_message = e.response.get("error", "Unknown error")
              print(f"Error sending Slack notification: {error_message}")
<<<<<<< HEAD

=======
>>>>>>> b05895e6
          '
<|MERGE_RESOLUTION|>--- conflicted
+++ resolved
@@ -114,8 +114,4 @@
           except SlackApiError as e:
               error_message = e.response.get("error", "Unknown error")
               print(f"Error sending Slack notification: {error_message}")
-<<<<<<< HEAD
-
-=======
->>>>>>> b05895e6
           '
