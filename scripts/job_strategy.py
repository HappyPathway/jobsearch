--- conflicted
+++ resolved
@@ -5,21 +5,11 @@
 import random
 import time
 import argparse
-<<<<<<< HEAD
-
 from pathlib import Path
 from datetime import datetime
 
 from dotenv import load_dotenv
 import google.generativeai as genai
-
-=======
-from pathlib import Path
-from datetime import datetime
-
-from dotenv import load_dotenv
-import google.generativeai as genai
->>>>>>> b05895e6
 
 # Local module imports
 from logging_utils import setup_logging
@@ -61,7 +51,6 @@
 def find_recruiters_for_jobs(job_searches, limit_per_company=2, cache_only=True):
     """Find recruiters for companies with job listings"""
     logger.info("Searching for recruiters at companies with job listings")
-<<<<<<< HEAD
     
     # Get recruiter finder instance
     recruiter_finder = get_recruiter_finder()
@@ -69,15 +58,6 @@
     # Track companies we've already processed to avoid duplicates
     processed_companies = set()
     
-=======
-    
-    # Get recruiter finder instance
-    recruiter_finder = get_recruiter_finder()
-    
-    # Track companies we've already processed to avoid duplicates
-    processed_companies = set()
-    
->>>>>>> b05895e6
     # Dictionary to store recruiters by company
     company_recruiters = {}
     
@@ -89,23 +69,6 @@
                 continue
                 
             processed_companies.add(company)
-<<<<<<< HEAD
-            
-            # Find recruiters for this company
-            recruiters = recruiter_finder.search_company_recruiters(
-                company, 
-                limit=limit_per_company, 
-                cache_only=cache_only
-            )
-            
-            if recruiters:
-                company_recruiters[company] = recruiters
-                logger.info(f"Found {len(recruiters)} recruiters for {company}")
-    
-    logger.info(f"Found recruiters for {len(company_recruiters)} companies")
-    return company_recruiters
-
-=======
             
             # Find recruiters for this company
             recruiters = recruiter_finder.search_company_recruiters(
@@ -254,7 +217,6 @@
     
     return None
 
->>>>>>> b05895e6
 def generate_and_save_strategy(job_searches, output_dir, send_slack=DEFAULT_SLACK_NOTIFICATIONS, include_recruiters=False):
     """Generate and save job search strategy"""
     logger.info("Generating job search strategy")
@@ -264,8 +226,6 @@
     for search in job_searches:
         all_jobs.extend(search["listings"])
     
-<<<<<<< HEAD
-=======
     # Validate that we have enough job data to generate a meaningful strategy
     if not all_jobs or len(all_jobs) < 3:
         logger.warning("Insufficient job data to generate a meaningful strategy (fewer than 3 jobs)")
@@ -274,7 +234,6 @@
             logger.info("Using sample job data for strategy generation")
             all_jobs = get_sample_jobs()
     
->>>>>>> b05895e6
     # Find recruiters if requested
     recruiters = {}
     if include_recruiters:
@@ -293,14 +252,11 @@
         strategy['recruiters'] = recruiters
     strategy['weekly_focus'] = weekly_focus
     
-<<<<<<< HEAD
-=======
     # Validate strategy content
     if not validate_strategy_content(strategy):
         logger.warning("Generated strategy content is incomplete, enhancing with default content")
         strategy = enhance_with_default_content(strategy)
     
->>>>>>> b05895e6
     # Format the output in both Markdown and plain text
     markdown_content = format_strategy_output(strategy, weekly_focus)
     plain_content = format_strategy_output_plain(strategy, weekly_focus)
@@ -325,11 +281,7 @@
     logger.info(f"Strategy saved to {md_path} and {txt_path}")
     
     # Send Slack notification if enabled
-<<<<<<< HEAD
-    if send_slack and SLACK_AVAILABLE:
-=======
     if send_slack and SLACK_AVAILABLE and validate_strategy_content(strategy):
->>>>>>> b05895e6
         try:
             logger.info("Sending Slack notification about generated job strategy")
             
@@ -390,20 +342,13 @@
                 })
             
             # Add a link to the strategy file
-<<<<<<< HEAD
-=======
             # Use GitHub environment variables to get the correct repo path
             github_repository = os.getenv("GITHUB_REPOSITORY", "darnold/jobsearch")
->>>>>>> b05895e6
             blocks.append({
                 "type": "section",
                 "text": {
                     "type": "mrkdwn",
-<<<<<<< HEAD
-                    "text": f"<https://github.com/darnold/jobsearch/blob/main/strategies/{os.path.basename(md_path)}|View full strategy>"
-=======
                     "text": f"<https://github.com/{github_repository}/blob/main/strategies/{os.path.basename(md_path)}|View full strategy>"
->>>>>>> b05895e6
                 }
             })
             
@@ -465,10 +410,6 @@
     parser = argparse.ArgumentParser(description='Generate job search strategy')
     parser.add_argument('--job-limit', type=int, default=5,
                       help='Number of job postings to return per search query (default: 5)')
-<<<<<<< HEAD
-
-=======
->>>>>>> b05895e6
     parser.add_argument('--search-only', action='store_true',
                       help='Only search for jobs, do not generate strategy')
     parser.add_argument('--strategy-only', action='store_true',
@@ -487,10 +428,6 @@
                       help='Include recruiter search in strategy generation')
     parser.add_argument('--cache-only', action='store_true',
                       help='Only use cached recruiters, do not search online')
-<<<<<<< HEAD
-
-=======
->>>>>>> b05895e6
     parser.set_defaults(send_slack=DEFAULT_SLACK_NOTIFICATIONS)
     args = parser.parse_args()
     
@@ -505,15 +442,6 @@
         
         # Search for jobs if not in strategy-only mode
         if not args.strategy_only:
-<<<<<<< HEAD
-            search_queries = [
-                "Cloud Architect",
-                "Principal Cloud Engineer", 
-                "DevOps Architect"
-            ]
-            job_searches = search_jobs(search_queries, args.job_limit)
-            
-=======
             # Get target roles dynamically from user's profile instead of hardcoded values
             search_queries = get_target_roles_from_profile()
             
@@ -530,7 +458,6 @@
             logger.info(f"Using search queries from profile data: {search_queries}")
             job_searches = search_jobs(search_queries, args.job_limit)
             
->>>>>>> b05895e6
             # Save job data for potential future use
             job_data_path = os.path.join(root_dir, 'job_data.json')
             with open(job_data_path, 'w') as f:
@@ -541,7 +468,6 @@
             if args.search_only:
                 logger.info("Job search completed. Exiting as requested (--search-only).")
                 return 0
-<<<<<<< HEAD
         
         # Load job data from file if in strategy-only mode
         elif args.strategy_only:
@@ -585,53 +511,7 @@
             
         logger.info("Job strategy generation process completed successfully")
         return 0
- 
-=======
-        
-        # Load job data from file if in strategy-only mode
-        elif args.strategy_only:
-            if args.job_file:
-                job_file = args.job_file
-            else:
-                job_file = os.path.join(root_dir, 'job_data.json')
-                
-            if not os.path.exists(job_file):
-                logger.error(f"Job data file not found: {job_file}")
-                return 1
-                
-            with open(job_file, 'r') as f:
-                job_searches = json.load(f)
-            logger.info(f"Loaded job data from {job_file}")
-        
-        # Generate strategy if not in search-only mode
-        if not args.search_only:
-            strategy_dir = os.path.join(root_dir, 'strategies')
-            strategy, md_path, txt_path = generate_and_save_strategy(
-                job_searches, 
-                strategy_dir,
-                args.send_slack,
-                args.include_recruiters
-            )
-        
-        # Generate documents if requested
-        if args.generate_documents and job_searches:
-            logger.info("Generating documents for high-priority jobs")
-            generated_docs = generate_documents_for_jobs(job_searches, filter_priority="high")
-            logger.info(f"Generated {len(generated_docs)} document sets for high-priority jobs")
-        
-        # Generate Medium article if requested
-        if (args.generate_article or args.preview_article) and strategy:
-            article_result = generate_medium_article(
-                strategy, 
-                preview_only=args.preview_article
-            )
-            if article_result:
-                logger.info(f"Medium article generation successful: {article_result}")
-            
-        logger.info("Job strategy generation process completed successfully")
-        return 0
-        
->>>>>>> b05895e6
+        
     except Exception as e:
         logger.error(f"Failed to generate job strategy: {str(e)}", exc_info=True)
         return 1
